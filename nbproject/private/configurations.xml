<?xml version="1.0" encoding="UTF-8"?>
<configurationDescriptor version="100">
  <logicalFolder name="root" displayName="root" projectFiles="true" kind="ROOT">
    <df root="." name="0">
      <df name="build">
        <df name="CMakeFiles">
          <df name="3.5.1">
            <df name="CompilerIdC">
              <in>CMakeCCompilerId.c</in>
            </df>
            <df name="CompilerIdCXX">
              <in>CMakeCXXCompilerId.cpp</in>
            </df>
          </df>
          <df name="athena.dir">
            <df name="src">
              <df name="Functions">
              </df>
              <df name="Utils">
              </df>
            </df>
          </df>
          <df name="CMakeTmp">
          </df>
          <df name="opkit.dir">
<<<<<<< HEAD
=======
            <df name="src">
              <df name="Functions">
              </df>
              <df name="Utils">
              </df>
            </df>
          </df>
          <df name="optimization_toolkit.dir">
            <df name="demos">
            </df>
>>>>>>> 47336854
            <df name="src">
              <df name="Functions">
              </df>
              <df name="Utils">
              </df>
            </df>
          </df>
          <df name="Progress">
          </df>
          <in>feature_tests.c</in>
          <in>feature_tests.cxx</in>
        </df>
      </df>
      <df name="data">
      </df>
      <df name="demos">
        <df name="build">
          <df name="CMakeFiles">
            <df name="3.5.1">
              <df name="CompilerIdC">
                <in>CMakeCCompilerId.c</in>
              </df>
              <df name="CompilerIdCXX">
                <in>CMakeCXXCompilerId.cpp</in>
              </df>
            </df>
            <df name="CMakeTmp">
            </df>
            <df name="demo.dir">
              <df name="src">
              </df>
            </df>
            <in>feature_tests.c</in>
            <in>feature_tests.cxx</in>
          </df>
        </df>
        <df name="src">
          <in>activationTest.cpp</in>
          <in>finiteDifferencesTest.cpp</in>
          <in>fullyConnectedBackpropTest.cpp</in>
          <in>heterogeneousLayerBackpropTest.cpp</in>
          <in>irisExample.cpp</in>
          <in>mnistConvolutionExample.cpp</in>
          <in>multiLayerConvolutionBackpropTest.cpp</in>
          <in>singleLayerConvolutionTest.cpp</in>
          <in>sseNeuralNetworkTest.cpp</in>
        </df>
        <in>heterogeneousLayerBackpropTest.cpp</in>
        <in>mnistConvolutionExample.cpp</in>
        <in>sseNeuralNetworkTest.cpp</in>
      </df>
      <df name="include">
        <df name="Functions">
          <in>ActivationFunction.h</in>
          <in>CategoricalErrorFunction.h</in>
          <in>CommonFunctions.h</in>
          <in>ErrorFunction.h</in>
          <in>Function.h</in>
          <in>Layer.h</in>
          <in>NeuralNetwork.h</in>
          <in>SSEFunction.h</in>
        </df>
        <df name="Trainers">
          <in>EvolutionaryOptimizer.h</in>
          <in>GradientDescent.h</in>
          <in>HessianFreeOptimizer.h</in>
          <in>HillClimber.h</in>
          <in>RMSProp.h</in>
          <in>SimulatedAnnealing.h</in>
          <in>Trainer.h</in>
        </df>
        <df name="Utils">
          <in>BatchIterator.h</in>
          <in>DataLoader.h</in>
          <in>DataNormalizer.h</in>
          <in>ModelPersistence.h</in>
          <in>PrettyPrinter.h</in>
          <in>Timer.h</in>
        </df>
        <in>Error.h</in>
        <in>Matrix.h</in>
        <in>Tensor3D.h</in>
      </df>
      <df name="src">
        <df name="Functions">
          <in>ActivationFunction.cpp</in>
          <in>Function.cpp</in>
          <in>Layer.cpp</in>
          <in>NeuralNetwork.cpp</in>
        </df>
        <df name="Utils">
          <in>PrettyPrinter.cpp</in>
        </df>
        <in>Matrix.cpp</in>
        <in>Tensor3D.cpp</in>
      </df>
    </df>
  </logicalFolder>
  <projectmakefile>build/Makefile</projectmakefile>
  <confs>
    <conf name="Debug" type="0">
      <toolsSet>
        <developmentServer>localhost</developmentServer>
        <platform>3</platform>
      </toolsSet>
      <compile>
        <compiledirpicklist>
          <compiledirpicklistitem>.</compiledirpicklistitem>
          <compiledirpicklistitem>${AUTO_FOLDER}</compiledirpicklistitem>
        </compiledirpicklist>
        <compiledir>${AUTO_FOLDER}</compiledir>
        <compilecommandpicklist>
          <compilecommandpicklistitem>${MAKE} ${ITEM_NAME}.o</compilecommandpicklistitem>
          <compilecommandpicklistitem>${AUTO_COMPILE}</compilecommandpicklistitem>
        </compilecommandpicklist>
        <compilecommand>${AUTO_COMPILE}</compilecommand>
      </compile>
      <dbx_gdbdebugger version="1">
        <gdb_pathmaps>
        </gdb_pathmaps>
        <gdb_interceptlist>
          <gdbinterceptoptions gdb_all="false" gdb_unhandled="true" gdb_unexpected="true"/>
        </gdb_interceptlist>
        <gdb_options>
          <DebugOptions>
          </DebugOptions>
        </gdb_options>
        <gdb_buildfirst gdb_buildfirst_overriden="false" gdb_buildfirst_old="false"/>
      </dbx_gdbdebugger>
      <nativedebugger version="1">
        <engine>gdb</engine>
      </nativedebugger>
      <runprofile version="9">
        <runcommandpicklist>
          <runcommandpicklistitem>"${OUTPUT_PATH}"</runcommandpicklistitem>
        </runcommandpicklist>
        <runcommand>"${OUTPUT_PATH}"</runcommand>
        <rundir>build</rundir>
        <buildfirst>false</buildfirst>
        <terminal-type>0</terminal-type>
        <remove-instrumentation>0</remove-instrumentation>
        <environment>
        </environment>
      </runprofile>
    </conf>
    <conf name="Release" type="0">
      <toolsSet>
        <developmentServer>localhost</developmentServer>
        <platform>3</platform>
      </toolsSet>
      <compile>
        <compiledirpicklist>
          <compiledirpicklistitem>.</compiledirpicklistitem>
          <compiledirpicklistitem>${AUTO_FOLDER}</compiledirpicklistitem>
        </compiledirpicklist>
        <compiledir>${AUTO_FOLDER}</compiledir>
        <compilecommandpicklist>
          <compilecommandpicklistitem>${MAKE} ${ITEM_NAME}.o</compilecommandpicklistitem>
          <compilecommandpicklistitem>${AUTO_COMPILE}</compilecommandpicklistitem>
        </compilecommandpicklist>
        <compilecommand>${AUTO_COMPILE}</compilecommand>
      </compile>
      <dbx_gdbdebugger version="1">
        <gdb_pathmaps>
        </gdb_pathmaps>
        <gdb_interceptlist>
          <gdbinterceptoptions gdb_all="false" gdb_unhandled="true" gdb_unexpected="true"/>
        </gdb_interceptlist>
        <gdb_options>
          <DebugOptions>
          </DebugOptions>
        </gdb_options>
        <gdb_buildfirst gdb_buildfirst_overriden="false" gdb_buildfirst_old="false"/>
      </dbx_gdbdebugger>
      <nativedebugger version="1">
        <engine>gdb</engine>
      </nativedebugger>
      <runprofile version="9">
        <runcommandpicklist>
          <runcommandpicklistitem>"${OUTPUT_PATH}"</runcommandpicklistitem>
        </runcommandpicklist>
        <runcommand>"${OUTPUT_PATH}"</runcommand>
        <rundir>build</rundir>
        <buildfirst>false</buildfirst>
        <terminal-type>0</terminal-type>
        <remove-instrumentation>0</remove-instrumentation>
        <environment>
        </environment>
      </runprofile>
    </conf>
  </confs>
</configurationDescriptor>
<|MERGE_RESOLUTION|>--- conflicted
+++ resolved
@@ -1,230 +1,217 @@
-<?xml version="1.0" encoding="UTF-8"?>
-<configurationDescriptor version="100">
-  <logicalFolder name="root" displayName="root" projectFiles="true" kind="ROOT">
-    <df root="." name="0">
-      <df name="build">
-        <df name="CMakeFiles">
-          <df name="3.5.1">
-            <df name="CompilerIdC">
-              <in>CMakeCCompilerId.c</in>
-            </df>
-            <df name="CompilerIdCXX">
-              <in>CMakeCXXCompilerId.cpp</in>
-            </df>
-          </df>
-          <df name="athena.dir">
-            <df name="src">
-              <df name="Functions">
-              </df>
-              <df name="Utils">
-              </df>
-            </df>
-          </df>
-          <df name="CMakeTmp">
-          </df>
-          <df name="opkit.dir">
-<<<<<<< HEAD
-=======
-            <df name="src">
-              <df name="Functions">
-              </df>
-              <df name="Utils">
-              </df>
-            </df>
-          </df>
-          <df name="optimization_toolkit.dir">
-            <df name="demos">
-            </df>
->>>>>>> 47336854
-            <df name="src">
-              <df name="Functions">
-              </df>
-              <df name="Utils">
-              </df>
-            </df>
-          </df>
-          <df name="Progress">
-          </df>
-          <in>feature_tests.c</in>
-          <in>feature_tests.cxx</in>
-        </df>
-      </df>
-      <df name="data">
-      </df>
-      <df name="demos">
-        <df name="build">
-          <df name="CMakeFiles">
-            <df name="3.5.1">
-              <df name="CompilerIdC">
-                <in>CMakeCCompilerId.c</in>
-              </df>
-              <df name="CompilerIdCXX">
-                <in>CMakeCXXCompilerId.cpp</in>
-              </df>
-            </df>
-            <df name="CMakeTmp">
-            </df>
-            <df name="demo.dir">
-              <df name="src">
-              </df>
-            </df>
-            <in>feature_tests.c</in>
-            <in>feature_tests.cxx</in>
-          </df>
-        </df>
-        <df name="src">
-          <in>activationTest.cpp</in>
-          <in>finiteDifferencesTest.cpp</in>
-          <in>fullyConnectedBackpropTest.cpp</in>
-          <in>heterogeneousLayerBackpropTest.cpp</in>
-          <in>irisExample.cpp</in>
-          <in>mnistConvolutionExample.cpp</in>
-          <in>multiLayerConvolutionBackpropTest.cpp</in>
-          <in>singleLayerConvolutionTest.cpp</in>
-          <in>sseNeuralNetworkTest.cpp</in>
-        </df>
-        <in>heterogeneousLayerBackpropTest.cpp</in>
-        <in>mnistConvolutionExample.cpp</in>
-        <in>sseNeuralNetworkTest.cpp</in>
-      </df>
-      <df name="include">
-        <df name="Functions">
-          <in>ActivationFunction.h</in>
-          <in>CategoricalErrorFunction.h</in>
-          <in>CommonFunctions.h</in>
-          <in>ErrorFunction.h</in>
-          <in>Function.h</in>
-          <in>Layer.h</in>
-          <in>NeuralNetwork.h</in>
-          <in>SSEFunction.h</in>
-        </df>
-        <df name="Trainers">
-          <in>EvolutionaryOptimizer.h</in>
-          <in>GradientDescent.h</in>
-          <in>HessianFreeOptimizer.h</in>
-          <in>HillClimber.h</in>
-          <in>RMSProp.h</in>
-          <in>SimulatedAnnealing.h</in>
-          <in>Trainer.h</in>
-        </df>
-        <df name="Utils">
-          <in>BatchIterator.h</in>
-          <in>DataLoader.h</in>
-          <in>DataNormalizer.h</in>
-          <in>ModelPersistence.h</in>
-          <in>PrettyPrinter.h</in>
-          <in>Timer.h</in>
-        </df>
-        <in>Error.h</in>
-        <in>Matrix.h</in>
-        <in>Tensor3D.h</in>
-      </df>
-      <df name="src">
-        <df name="Functions">
-          <in>ActivationFunction.cpp</in>
-          <in>Function.cpp</in>
-          <in>Layer.cpp</in>
-          <in>NeuralNetwork.cpp</in>
-        </df>
-        <df name="Utils">
-          <in>PrettyPrinter.cpp</in>
-        </df>
-        <in>Matrix.cpp</in>
-        <in>Tensor3D.cpp</in>
-      </df>
-    </df>
-  </logicalFolder>
-  <projectmakefile>build/Makefile</projectmakefile>
-  <confs>
-    <conf name="Debug" type="0">
-      <toolsSet>
-        <developmentServer>localhost</developmentServer>
-        <platform>3</platform>
-      </toolsSet>
-      <compile>
-        <compiledirpicklist>
-          <compiledirpicklistitem>.</compiledirpicklistitem>
-          <compiledirpicklistitem>${AUTO_FOLDER}</compiledirpicklistitem>
-        </compiledirpicklist>
-        <compiledir>${AUTO_FOLDER}</compiledir>
-        <compilecommandpicklist>
-          <compilecommandpicklistitem>${MAKE} ${ITEM_NAME}.o</compilecommandpicklistitem>
-          <compilecommandpicklistitem>${AUTO_COMPILE}</compilecommandpicklistitem>
-        </compilecommandpicklist>
-        <compilecommand>${AUTO_COMPILE}</compilecommand>
-      </compile>
-      <dbx_gdbdebugger version="1">
-        <gdb_pathmaps>
-        </gdb_pathmaps>
-        <gdb_interceptlist>
-          <gdbinterceptoptions gdb_all="false" gdb_unhandled="true" gdb_unexpected="true"/>
-        </gdb_interceptlist>
-        <gdb_options>
-          <DebugOptions>
-          </DebugOptions>
-        </gdb_options>
-        <gdb_buildfirst gdb_buildfirst_overriden="false" gdb_buildfirst_old="false"/>
-      </dbx_gdbdebugger>
-      <nativedebugger version="1">
-        <engine>gdb</engine>
-      </nativedebugger>
-      <runprofile version="9">
-        <runcommandpicklist>
-          <runcommandpicklistitem>"${OUTPUT_PATH}"</runcommandpicklistitem>
-        </runcommandpicklist>
-        <runcommand>"${OUTPUT_PATH}"</runcommand>
-        <rundir>build</rundir>
-        <buildfirst>false</buildfirst>
-        <terminal-type>0</terminal-type>
-        <remove-instrumentation>0</remove-instrumentation>
-        <environment>
-        </environment>
-      </runprofile>
-    </conf>
-    <conf name="Release" type="0">
-      <toolsSet>
-        <developmentServer>localhost</developmentServer>
-        <platform>3</platform>
-      </toolsSet>
-      <compile>
-        <compiledirpicklist>
-          <compiledirpicklistitem>.</compiledirpicklistitem>
-          <compiledirpicklistitem>${AUTO_FOLDER}</compiledirpicklistitem>
-        </compiledirpicklist>
-        <compiledir>${AUTO_FOLDER}</compiledir>
-        <compilecommandpicklist>
-          <compilecommandpicklistitem>${MAKE} ${ITEM_NAME}.o</compilecommandpicklistitem>
-          <compilecommandpicklistitem>${AUTO_COMPILE}</compilecommandpicklistitem>
-        </compilecommandpicklist>
-        <compilecommand>${AUTO_COMPILE}</compilecommand>
-      </compile>
-      <dbx_gdbdebugger version="1">
-        <gdb_pathmaps>
-        </gdb_pathmaps>
-        <gdb_interceptlist>
-          <gdbinterceptoptions gdb_all="false" gdb_unhandled="true" gdb_unexpected="true"/>
-        </gdb_interceptlist>
-        <gdb_options>
-          <DebugOptions>
-          </DebugOptions>
-        </gdb_options>
-        <gdb_buildfirst gdb_buildfirst_overriden="false" gdb_buildfirst_old="false"/>
-      </dbx_gdbdebugger>
-      <nativedebugger version="1">
-        <engine>gdb</engine>
-      </nativedebugger>
-      <runprofile version="9">
-        <runcommandpicklist>
-          <runcommandpicklistitem>"${OUTPUT_PATH}"</runcommandpicklistitem>
-        </runcommandpicklist>
-        <runcommand>"${OUTPUT_PATH}"</runcommand>
-        <rundir>build</rundir>
-        <buildfirst>false</buildfirst>
-        <terminal-type>0</terminal-type>
-        <remove-instrumentation>0</remove-instrumentation>
-        <environment>
-        </environment>
-      </runprofile>
-    </conf>
-  </confs>
-</configurationDescriptor>
+<?xml version="1.0" encoding="UTF-8"?>
+<configurationDescriptor version="100">
+  <logicalFolder name="root" displayName="root" projectFiles="true" kind="ROOT">
+    <df root="." name="0">
+      <df name="build">
+        <df name="CMakeFiles">
+          <df name="3.5.1">
+            <df name="CompilerIdC">
+              <in>CMakeCCompilerId.c</in>
+            </df>
+            <df name="CompilerIdCXX">
+              <in>CMakeCXXCompilerId.cpp</in>
+            </df>
+          </df>
+          <df name="athena.dir">
+            <df name="src">
+              <df name="Functions">
+              </df>
+              <df name="Utils">
+              </df>
+            </df>
+          </df>
+          <df name="CMakeTmp">
+          </df>
+          <df name="opkit.dir">
+            <df name="src">
+              <df name="Functions">
+              </df>
+              <df name="Utils">
+              </df>
+            </df>
+          </df>
+          <df name="Progress">
+          </df>
+          <in>feature_tests.c</in>
+          <in>feature_tests.cxx</in>
+        </df>
+      </df>
+      <df name="data">
+      </df>
+      <df name="demos">
+        <df name="build">
+          <df name="CMakeFiles">
+            <df name="3.5.1">
+              <df name="CompilerIdC">
+                <in>CMakeCCompilerId.c</in>
+              </df>
+              <df name="CompilerIdCXX">
+                <in>CMakeCXXCompilerId.cpp</in>
+              </df>
+            </df>
+            <df name="CMakeTmp">
+            </df>
+            <df name="demo.dir">
+              <df name="src">
+              </df>
+            </df>
+            <in>feature_tests.c</in>
+            <in>feature_tests.cxx</in>
+          </df>
+        </df>
+        <df name="src">
+          <in>activationTest.cpp</in>
+          <in>finiteDifferencesTest.cpp</in>
+          <in>fullyConnectedBackpropTest.cpp</in>
+          <in>heterogeneousLayerBackpropTest.cpp</in>
+          <in>irisExample.cpp</in>
+          <in>mnistConvolutionExample.cpp</in>
+          <in>multiLayerConvolutionBackpropTest.cpp</in>
+          <in>singleLayerConvolutionTest.cpp</in>
+          <in>sseNeuralNetworkTest.cpp</in>
+        </df>
+        <in>heterogeneousLayerBackpropTest.cpp</in>
+        <in>mnistConvolutionExample.cpp</in>
+        <in>sseNeuralNetworkTest.cpp</in>
+      </df>
+      <df name="include">
+        <df name="Functions">
+          <in>ActivationFunction.h</in>
+          <in>CategoricalErrorFunction.h</in>
+          <in>CommonFunctions.h</in>
+          <in>ErrorFunction.h</in>
+          <in>Function.h</in>
+          <in>Layer.h</in>
+          <in>NeuralNetwork.h</in>
+          <in>SSEFunction.h</in>
+        </df>
+        <df name="Trainers">
+          <in>EvolutionaryOptimizer.h</in>
+          <in>GradientDescent.h</in>
+          <in>HessianFreeOptimizer.h</in>
+          <in>HillClimber.h</in>
+          <in>RMSProp.h</in>
+          <in>SimulatedAnnealing.h</in>
+          <in>Trainer.h</in>
+        </df>
+        <df name="Utils">
+          <in>BatchIterator.h</in>
+          <in>DataLoader.h</in>
+          <in>DataNormalizer.h</in>
+          <in>ModelPersistence.h</in>
+          <in>PrettyPrinter.h</in>
+          <in>Timer.h</in>
+        </df>
+        <in>Error.h</in>
+        <in>Matrix.h</in>
+        <in>Tensor3D.h</in>
+      </df>
+      <df name="src">
+        <df name="Functions">
+          <in>ActivationFunction.cpp</in>
+          <in>Function.cpp</in>
+          <in>Layer.cpp</in>
+          <in>NeuralNetwork.cpp</in>
+        </df>
+        <df name="Utils">
+          <in>PrettyPrinter.cpp</in>
+        </df>
+        <in>Matrix.cpp</in>
+        <in>Tensor3D.cpp</in>
+      </df>
+    </df>
+  </logicalFolder>
+  <projectmakefile>build/Makefile</projectmakefile>
+  <confs>
+    <conf name="Debug" type="0">
+      <toolsSet>
+        <developmentServer>localhost</developmentServer>
+        <platform>3</platform>
+      </toolsSet>
+      <compile>
+        <compiledirpicklist>
+          <compiledirpicklistitem>.</compiledirpicklistitem>
+          <compiledirpicklistitem>${AUTO_FOLDER}</compiledirpicklistitem>
+        </compiledirpicklist>
+        <compiledir>${AUTO_FOLDER}</compiledir>
+        <compilecommandpicklist>
+          <compilecommandpicklistitem>${MAKE} ${ITEM_NAME}.o</compilecommandpicklistitem>
+          <compilecommandpicklistitem>${AUTO_COMPILE}</compilecommandpicklistitem>
+        </compilecommandpicklist>
+        <compilecommand>${AUTO_COMPILE}</compilecommand>
+      </compile>
+      <dbx_gdbdebugger version="1">
+        <gdb_pathmaps>
+        </gdb_pathmaps>
+        <gdb_interceptlist>
+          <gdbinterceptoptions gdb_all="false" gdb_unhandled="true" gdb_unexpected="true"/>
+        </gdb_interceptlist>
+        <gdb_options>
+          <DebugOptions>
+          </DebugOptions>
+        </gdb_options>
+        <gdb_buildfirst gdb_buildfirst_overriden="false" gdb_buildfirst_old="false"/>
+      </dbx_gdbdebugger>
+      <nativedebugger version="1">
+        <engine>gdb</engine>
+      </nativedebugger>
+      <runprofile version="9">
+        <runcommandpicklist>
+          <runcommandpicklistitem>"${OUTPUT_PATH}"</runcommandpicklistitem>
+        </runcommandpicklist>
+        <runcommand>"${OUTPUT_PATH}"</runcommand>
+        <rundir>build</rundir>
+        <buildfirst>false</buildfirst>
+        <terminal-type>0</terminal-type>
+        <remove-instrumentation>0</remove-instrumentation>
+        <environment>
+        </environment>
+      </runprofile>
+    </conf>
+    <conf name="Release" type="0">
+      <toolsSet>
+        <developmentServer>localhost</developmentServer>
+        <platform>3</platform>
+      </toolsSet>
+      <compile>
+        <compiledirpicklist>
+          <compiledirpicklistitem>.</compiledirpicklistitem>
+          <compiledirpicklistitem>${AUTO_FOLDER}</compiledirpicklistitem>
+        </compiledirpicklist>
+        <compiledir>${AUTO_FOLDER}</compiledir>
+        <compilecommandpicklist>
+          <compilecommandpicklistitem>${MAKE} ${ITEM_NAME}.o</compilecommandpicklistitem>
+          <compilecommandpicklistitem>${AUTO_COMPILE}</compilecommandpicklistitem>
+        </compilecommandpicklist>
+        <compilecommand>${AUTO_COMPILE}</compilecommand>
+      </compile>
+      <dbx_gdbdebugger version="1">
+        <gdb_pathmaps>
+        </gdb_pathmaps>
+        <gdb_interceptlist>
+          <gdbinterceptoptions gdb_all="false" gdb_unhandled="true" gdb_unexpected="true"/>
+        </gdb_interceptlist>
+        <gdb_options>
+          <DebugOptions>
+          </DebugOptions>
+        </gdb_options>
+        <gdb_buildfirst gdb_buildfirst_overriden="false" gdb_buildfirst_old="false"/>
+      </dbx_gdbdebugger>
+      <nativedebugger version="1">
+        <engine>gdb</engine>
+      </nativedebugger>
+      <runprofile version="9">
+        <runcommandpicklist>
+          <runcommandpicklistitem>"${OUTPUT_PATH}"</runcommandpicklistitem>
+        </runcommandpicklist>
+        <runcommand>"${OUTPUT_PATH}"</runcommand>
+        <rundir>build</rundir>
+        <buildfirst>false</buildfirst>
+        <terminal-type>0</terminal-type>
+        <remove-instrumentation>0</remove-instrumentation>
+        <environment>
+        </environment>
+      </runprofile>
+    </conf>
+  </confs>
+</configurationDescriptor>