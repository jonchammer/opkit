--- conflicted
+++ resolved
@@ -8,129 +8,6 @@
 namespace opkit
 {
 
-<<<<<<< HEAD
-// template <class T>
-// class Convolutional1DLayer : public Layer<T>
-// {
-// public:
-//
-//     // Allows us to use the members in the base class without specifying
-//     // their complete names
-//     using Layer<T>::mParameters;
-//     using Layer<T>::mInputs;
-//     using Layer<T>::mOutputs;
-//     using Layer<T>::mDeltas;
-//     using Layer<T>::mActivation;
-//     using Layer<T>::mBatchSize;
-//
-//     Convolutional1DLayer
-//     (
-//         size_t inputSize, size_t batchSize, size_t inputChannels,
-//         size_t filterSize, size_t numFilters,
-//         size_t stride = 1, size_t zeroPadding = 0
-//     ) :
-//
-//     // Superclass constructor - inputs, outputs, and batch size
-//     Layer<T>(inputSize * inputChannels,
-//         ((inputSize - filterSize + 2 * zeroPadding) / stride + 1) * numFilters,
-//         batchSize),
-//
-//     // Paramaters
-//     mInputSize(inputSize),
-//     mInputChannels(inputChannels), mFilterSize(filterSize),
-//     mNumFilters(numFilters), mStride(stride), mZeroPadding(zeroPadding),
-//     mOutputSize((inputSize - filterSize + 2 * zeroPadding) / stride + 1),
-//
-//     mInputMatrix(mOutputSize * batchSize, filterSize * inputChannels)
-//     {}
-//
-//     ~Convolutional1DLayer()
-//     {}
-//
-//     void eval(const Matrix<T>& x) override
-//     {
-//         static Matrix<T> tempActivation(mActivation.getRows(), mActivation.getCols());
-//
-//         // Expand x using the im2Row transformation. Each row of x will be
-//         // transformed into 'mOutputSize' rows according to the convolution
-//         // parameters. The relative order of the rows will be maintained.
-//         im2Row(x.data(), mInputSize, mBatchSize, mInputChannels, mFilterSize, 1,
-//             mZeroPadding, 0, mStride, 1, mInputMatrix.data());
-//
-//         // Multiply the weights matrix by the transpose of the input matrix.
-//         // activation = w * transpose(im2Row(x))
-//         mmtMultiply(mParameters, mInputMatrix.data(), tempActivation.data(),
-//             mNumFilters, mFilterSize * mInputChannels, mInputMatrix.getRows());
-//
-//         // Perform a blockwise transpose using im2Row
-//         im2Row(tempActivation.data(), mOutputSize * mNumFilters, 1, mBatchSize,
-//             mOutputSize, 1, 0, 0, mOutputSize, 1, mActivation.data());
-//
-//         // Add filter bias to each element
-//         const T* biases = mParameters + mFilterSize * mInputChannels * mNumFilters;
-//         for (size_t y = 0; y < mNumFilters; ++y)
-//         {
-//             for (size_t x = 0; x < mInputMatrix.getRows(); ++x)
-//                 mActivation(y, x) += biases[y];
-//         }
-//     }
-//
-//     void calculateDeltas(const Matrix<T>& x, T* destination) override
-//     {
-//         // TODO: Implement.
-//         // destination = crossCorrelation(deltas, weights)
-//     }
-//
-//     void calculateGradient(const Matrix<T>& x, T* gradient) override
-//     {
-//         // We assume that im2Row has already been called using x, and the
-//         // results are stored in mInputMatrix.
-//
-//         static Matrix<T> tempDeltas(mNumFilters, mOutputSize * mBatchSize);
-//
-//         // Perform a blockwise transpose of the deltas using im2Row
-//         im2Row(mDeltas.data(), mOutputSize * mNumFilters, 1, mBatchSize,
-//             mOutputSize, 1, 0, 0, mOutputSize, 1, tempDeltas.data());
-//
-//         // Calculate the sum of the gradients of the samples
-//         mmMultiply(tempDeltas.data(), mInputMatrix.data(), gradient,
-//             mNumFilters, mFilterSize * mInputChannels, mOutputSize * mBatchSize);
-//
-//         // Divide by the batch size to get the average gradient
-//         vScale(gradient, T{1.0}/mBatchSize, getNumParameters());
-//
-//         // The gradient for the biases is the average delta values
-//         T* gradBiases = gradient + (mFilterSize * mInputChannels * mNumFilters);
-//         std::fill(gradBiases, gradBiases + mNumFilters, T{});
-//         for (size_t y = 0; y < mDeltas.getRows(); ++y)
-//         {
-//             for (size_t x = 0; x < mDeltas.getCols(); ++x)
-//                 gradBiases[x] += mDeltas(y, x);
-//         }
-//         T invN = T{1.0} / mDeltas.getRows();
-//         std::for_each(gradBiases, gradBiases + mNumFilters, [&N](T& elem)
-//         {
-//             elem *= invN;
-//         });
-//     }
-//
-//     size_t getNumParameters() const override
-//     {
-//         return (mFilterSize * mInputChannels + 1) * mNumFilters;
-//     }
-//
-// private:
-//     size_t mInputSize;
-//     size_t mInputChannels;
-//     size_t mFilterSize;
-//     size_t mNumFilters;
-//     size_t mStride;
-//     size_t mZeroPadding;
-//     size_t mOutputSize;
-//
-//     Matrix<T> mInputMatrix;
-// };
-=======
 template <class T>
 class Convolutional1DLayer : public Layer<T>
 {
@@ -252,7 +129,6 @@
 
     Matrix<T> mInputMatrix;
 };
->>>>>>> d51cc665
 
 }
 
